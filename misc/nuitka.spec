# detect python site-packages path, use get_python_lib(0) as nuitka using
%global python_sitearch %(%{__python} -c "import sys, distutils.sysconfig; sys.stdout.write(distutils.sysconfig.get_python_lib(0))")

Name:           nuitka
<<<<<<< HEAD
Version:        0.5.1pre1
=======
Version:        0.5.0.1
>>>>>>> 00deab09
Release:        5%{?dist}
Summary:        Python compiler with full language support and CPython compatibility
Group:          Development/Languages/Python
License:        Apache License 2.0
URL:            http://nuitka.net/
Source0:        http://nuitka.net/releases/Nuitka-%{version}.tar.gz
Source1:        nuitka-run3
Source2:        nuitka-rpmlintrc
BuildRoot:      %{_tmppath}/%{name}-%{version}-%{release}-root-%(%{__id_u} -n)
BuildRequires:  python
BuildRequires:  python-devel
BuildRequires:  gcc-c++
BuildRequires:  strace
Requires:       python-devel
Requires:       gcc-c++
Requires:       strace
BuildArchitectures: noarch

%description
Python compiler with full language support and CPython compatibility

This Python compiler achieves full language compatibility and compiles Python
code into compiled objects that are not second class at all. Instead they can be
used in the same way as pure Python objects.

%prep
%setup -q -n Nuitka-%{version}

%build
%{__python} setup.py build

%check
./misc/check-release

%install
rm -rf %{buildroot}
%{__python} setup.py install --skip-build --prefix %{_prefix} --root=%{buildroot}
install -D -m755 %{SOURCE1} %{buildroot}%{_bindir}/nuitka3
install -D -m755 %{SOURCE1} %{buildroot}%{_bindir}/nuitka-run3
mkdir -p %{buildroot}%{_mandir}/man1
gzip -c doc/nuitka.1 > %{buildroot}%{_mandir}/man1/nuitka.1.gz
cp %{buildroot}%{_mandir}/man1/nuitka.1.gz %{buildroot}%{_mandir}/man1/nuitka3.1.gz
gzip -c doc/nuitka-run.1 > %{buildroot}%{_mandir}/man1/nuitka-run.1.gz
cp %{buildroot}%{_mandir}/man1/nuitka-run.1.gz %{buildroot}%{_mandir}/man1/nuitka-run3.1.gz

%clean
rm -rf %{buildroot}

%files
%defattr(-,root,root,-)
%doc README.txt Changelog.rst
%{_bindir}/nuitka
%{_bindir}/nuitka-run
%{_bindir}/nuitka3
%{_bindir}/nuitka-run3
%{_mandir}/man1/*
%{python_sitearch}/*

%changelog
* Sat Sep 08 2013 Kay Hayen <kay.hayen@gmail.com 0.4.6
- changed description to match what we use for Debian

* Fri Mar 15 2013 Kay Hayen <kay.hayen@gmail.com 0.4.2
- addressed complaints from opensuse buildservice
- moved to group "/Development/Languages/Python"
- no trailing dot for description,
- man pages also for Python3 related binaries

* Sun Mar 10 2013 ownssh <ownssh@gmail.com> - 0.4.1-3
- use shortcut files to support python3 (remove python3 base package)
- change requires python to python-devel

* Thu Mar 07 2013 ownssh <ownssh@gmail.com> - 0.4.1-2
- Add python3 support

* Thu Mar 07 2013 ownssh <ownssh@gmail.com> - 0.4.1-1
- Initial package<|MERGE_RESOLUTION|>--- conflicted
+++ resolved
@@ -2,11 +2,7 @@
 %global python_sitearch %(%{__python} -c "import sys, distutils.sysconfig; sys.stdout.write(distutils.sysconfig.get_python_lib(0))")
 
 Name:           nuitka
-<<<<<<< HEAD
-Version:        0.5.1pre1
-=======
-Version:        0.5.0.1
->>>>>>> 00deab09
+Version:        0.5.1pre2
 Release:        5%{?dist}
 Summary:        Python compiler with full language support and CPython compatibility
 Group:          Development/Languages/Python
