#!/usr/bin/env python
#     Copyright 2017, Kay Hayen, mailto:kay.hayen@gmail.com
#
#     Part of "Nuitka", an optimizing Python compiler that is compatible and
#     integrates with CPython, but also works on its own.
#
#     Licensed under the Apache License, Version 2.0 (the "License");
#     you may not use this file except in compliance with the License.
#     You may obtain a copy of the License at
#
#        http://www.apache.org/licenses/LICENSE-2.0
#
#     Unless required by applicable law or agreed to in writing, software
#     distributed under the License is distributed on an "AS IS" BASIS,
#     WITHOUT WARRANTIES OR CONDITIONS OF ANY KIND, either express or implied.
#     See the License for the specific language governing permissions and
#     limitations under the License.
#

""" Launcher for MSI package release tool.

"""

import os
import sys

<<<<<<< HEAD
if os.path.isdir("dist"):
    shutil.rmtree("dist")

branch_name = subprocess.check_output(
    "git symbolic-ref --short HEAD".split()
).strip()

print("Building for branch '%s'." % branch_name)

assert branch_name in (
    b"master",
    b"develop",
    b"factory",
), branch_name

assert 0 == subprocess.call(
    (
        sys.executable,
        "setup.py",
        "bdist_msi",
        "--target-version=" + sys.version[:3]
=======
# Unchanged, running from checkout, use the parent directory, the nuitka
# package ought be there.
sys.path.insert(
    0,
    os.path.normpath(
        os.path.join(
            os.path.dirname(__file__),
            "..",
        )
>>>>>>> c5c9557f
    )
)

from nuitka.tools.release.msi_create.__main__ import main # isort:skip
main()<|MERGE_RESOLUTION|>--- conflicted
+++ resolved
@@ -24,29 +24,6 @@
 import os
 import sys
 
-<<<<<<< HEAD
-if os.path.isdir("dist"):
-    shutil.rmtree("dist")
-
-branch_name = subprocess.check_output(
-    "git symbolic-ref --short HEAD".split()
-).strip()
-
-print("Building for branch '%s'." % branch_name)
-
-assert branch_name in (
-    b"master",
-    b"develop",
-    b"factory",
-), branch_name
-
-assert 0 == subprocess.call(
-    (
-        sys.executable,
-        "setup.py",
-        "bdist_msi",
-        "--target-version=" + sys.version[:3]
-=======
 # Unchanged, running from checkout, use the parent directory, the nuitka
 # package ought be there.
 sys.path.insert(
@@ -56,7 +33,6 @@
             os.path.dirname(__file__),
             "..",
         )
->>>>>>> c5c9557f
     )
 )
 
