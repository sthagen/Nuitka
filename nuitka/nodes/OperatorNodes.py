--- conflicted
+++ resolved
@@ -192,31 +192,17 @@
                         ),
                     ),
                     old_node=self,
-<<<<<<< HEAD
-                    side_effects=(self.subnode_left, self.subnode_right),
-=======
                     side_effects=(left, right),
->>>>>>> 8e2357ee
                 )
 
                 return (
                     result,
                     "new_raise",
-<<<<<<< HEAD
                     """Replaced operator '%s' with %s %s arguments that cannot work."""
-                    % (
-                        self.operator,
-                        self.subnode_left.getTypeShape(),
-                        self.subnode_right.getTypeShape(),
-                    ),
-=======
-                    "Replaced operator '%s' with %s %s arguments that cannot work."
-                    % (self.operator, left_shape, right_shape,),
->>>>>>> 8e2357ee
+                    % (self.operator, left_shape, right_shape),
                 )
 
         if self.escape_desc.isValueEscaping():
-            # The value of these nodes escaped and could change its contents.
             trace_collection.removeKnowledge(left)
             trace_collection.removeKnowledge(right)
 
