--- conflicted
+++ resolved
@@ -1,8 +1,10 @@
-<<<<<<< HEAD
+nuitka (0.3.18~pre3+ds-1) unstable; urgency=low
+
+  * Hotfix for Issue#16 included, fixes compiler crash.
+
+ -- Kay Hayen <kayhayen@gmx.de>  Wed, 11 Jan 2012 19:12:14 +0100
+
 nuitka (0.3.18~pre2+ds-1) unstable; urgency=low
-=======
-nuitka (0.3.17a+ds-1) unstable; urgency=low
->>>>>>> 20cfcec4
 
   * New upstream pre-release.
   * First upload to unstable, many thanks to my reviewer and
@@ -40,9 +42,8 @@
     for the new parts.
   * Put Debian packaging and owned tests under "Apache License 2.0"
     as well.
-  * Hotfix a) for Issue#16 included, fixes compiler crash.
 
- -- Kay Hayen <kayhayen@gmx.de>  Wed, 11 Jan 2012 19:12:14 +0100
+ -- Kay Hayen <kayhayen@gmx.de>  Mon, 09 Jan 2012 09:02:19 +0100
 
 nuitka (0.3.16-1) UNRELEASED; urgency=low
 
