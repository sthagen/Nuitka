--- conflicted
+++ resolved
@@ -1,16 +1,14 @@
-<<<<<<< HEAD
 nuitka (0.6.10~rc6+ds-1) unstable; urgency=medium
 
   * New upstream pre-release.
 
  -- Kay Hayen <kay.hayen@gmail.com>  Sat, 31 Oct 2020 07:58:38 +0100
-=======
+
 nuitka (0.6.9.6+ds-1) unstable; urgency=medium
 
   * New upstream hotfix release.
 
  -- Kay Hayen <kay.hayen@gmail.com>  Wed, 04 Nov 2020 08:32:22 +0100
->>>>>>> 1130ce66
 
 nuitka (0.6.9.5+ds-1) unstable; urgency=medium
 
