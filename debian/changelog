--- conflicted
+++ resolved
@@ -1,16 +1,14 @@
-<<<<<<< HEAD
 nuitka (0.6.12~rc2+ds-1) unstable; urgency=medium
 
   * New upstream pre-release.
 
  -- Kay Hayen <kay.hayen@gmail.com>  Sun, 24 Jan 2021 18:44:04 +0100
-=======
+
 nuitka (0.6.11.2+ds-1) unstable; urgency=medium
 
   * New upstream hotfix release.
 
  -- Kay Hayen <kay.hayen@gmail.com>  Mon, 25 Jan 2021 20:14:39 +0100
->>>>>>> 4f14b174
 
 nuitka (0.6.11.1+ds-1) unstable; urgency=medium
 
