<<<<<<< HEAD
nuitka (0.6.13~rc2+ds-1) unstable; urgency=medium

  * New upstream pre-release.

 -- Kay Hayen <kay.hayen@gmail.com>  Wed, 10 Feb 2021 08:29:49 +0100
=======
nuitka (0.6.12.2+ds-1) unstable; urgency=medium

  * New upstream hotfix release.

 -- Kay Hayen <kay.hayen@gmail.com>  Sun, 14 Feb 2021 14:25:06 +0100
>>>>>>> b006e901

nuitka (0.6.12.1+ds-1) unstable; urgency=medium

  * New upstream hotfix release.

 -- Kay Hayen <kay.hayen@gmail.com>  Wed, 10 Feb 2021 00:23:11 +0100

nuitka (0.6.12+ds-1) unstable; urgency=medium

  * New upstream release.

 -- Kay Hayen <kay.hayen@gmail.com>  Tue, 09 Feb 2021 11:08:35 +0100

nuitka (0.6.11.6+ds-1) unstable; urgency=medium

  * New upstream hotfix release.

 -- Kay Hayen <kay.hayen@gmail.com>  Sun, 07 Feb 2021 19:59:48 +0100

nuitka (0.6.11.5+ds-1) unstable; urgency=medium

  * New upstream hotfix release.

 -- Kay Hayen <kay.hayen@gmail.com>  Mon, 01 Feb 2021 12:17:21 +0100

nuitka (0.6.11.4+ds-1) unstable; urgency=medium

  * New upstream hotfix release.

 -- Kay Hayen <kay.hayen@gmail.com>  Wed, 27 Jan 2021 17:09:48 +0100

nuitka (0.6.11.3+ds-1) unstable; urgency=medium

  * New upstream hotfix release.

 -- Kay Hayen <kay.hayen@gmail.com>  Tue, 26 Jan 2021 11:16:07 +0100

nuitka (0.6.11.2+ds-1) unstable; urgency=medium

  * New upstream hotfix release.

 -- Kay Hayen <kay.hayen@gmail.com>  Mon, 25 Jan 2021 20:14:39 +0100

nuitka (0.6.11.1+ds-1) unstable; urgency=medium

  * New upstream hotfix release.

 -- Kay Hayen <kay.hayen@gmail.com>  Sun, 24 Jan 2021 17:55:22 +0100

nuitka (0.6.11+ds-1) unstable; urgency=medium

  * New upstream release.

 -- Kay Hayen <kay.hayen@gmail.com>  Sat, 23 Jan 2021 10:01:54 +0100

nuitka (0.6.10.5+ds-1) unstable; urgency=medium

  * New upstream hotfix release.

 -- Kay Hayen <kay.hayen@gmail.com>  Thu, 07 Jan 2021 11:04:59 +0100

nuitka (0.6.10.4+ds-1) unstable; urgency=medium

  * New upstream hotfix release.

 -- Kay Hayen <kay.hayen@gmail.com>  Tue, 29 Dec 2020 16:17:44 +0100

nuitka (0.6.10.3+ds-1) unstable; urgency=medium

  * New upstream hotfix release.

 -- Kay Hayen <kay.hayen@gmail.com>  Thu, 24 Dec 2020 16:30:17 +0100

nuitka (0.6.10.2+ds-1) unstable; urgency=medium

  * New upstream hotfix release.

 -- Kay Hayen <kay.hayen@gmail.com>  Sun, 20 Dec 2020 10:56:00 +0100

nuitka (0.6.10.1+ds-1) unstable; urgency=medium

  * New upstream hotfix release.

 -- Kay Hayen <kay.hayen@gmail.com>  Sun, 13 Dec 2020 19:47:53 +0100

nuitka (0.6.10+ds-1) unstable; urgency=medium

  * New upstream release.

 -- Kay Hayen <kay.hayen@gmail.com>  Mon, 07 Dec 2020 12:44:03 +0100

nuitka (0.6.9.7+ds-1) unstable; urgency=medium

  * New upstream hotfix release.

 -- Kay Hayen <kay.hayen@gmail.com>  Mon, 16 Nov 2020 11:20:22 +0100

nuitka (0.6.9.6+ds-1) unstable; urgency=medium

  * New upstream hotfix release.

 -- Kay Hayen <kay.hayen@gmail.com>  Wed, 04 Nov 2020 08:32:22 +0100

nuitka (0.6.9.5+ds-1) unstable; urgency=medium

  * New upstream hotfix release.

 -- Kay Hayen <kay.hayen@gmail.com>  Fri, 30 Oct 2020 13:49:19 +0100

nuitka (0.6.9.4+ds-1) unstable; urgency=medium

  * New upstream hotfix release.

 -- Kay Hayen <kay.hayen@gmail.com>  Mon, 19 Oct 2020 10:55:17 +0200

nuitka (0.6.9.3+ds-1) unstable; urgency=medium

  * New upstream hotfix release.

 -- Kay Hayen <kay.hayen@gmail.com>  Mon, 12 Oct 2020 17:17:10 +0200

nuitka (0.6.9.2+ds-1) unstable; urgency=medium

  * New upstream hotfix release.

 -- Kay Hayen <kay.hayen@gmail.com>  Sun, 04 Oct 2020 12:47:36 +0200

nuitka (0.6.9.1+ds-1) unstable; urgency=medium

  * New upstream hotfix release.

 -- Kay Hayen <kay.hayen@gmail.com>  Sat, 19 Sep 2020 14:38:08 +0200

nuitka (0.6.9+ds-1) unstable; urgency=medium

  * New upstream release.

 -- Kay Hayen <kay.hayen@gmail.com>  Mon, 14 Sep 2020 15:40:36 +0200

nuitka (0.6.8.4+ds-1) unstable; urgency=medium

  * New upstream hotfix release.

  * Source only upload. (Closes: #961896)

  * Updated VCS URLs. (Closes: #961895)

 -- Kay Hayen <kay.hayen@gmail.com>  Sat, 06 Jun 2020 09:58:32 +0200

nuitka (0.6.8.3+ds-1) unstable; urgency=medium

  * New upstream hotfix release.

 -- Kay Hayen <kay.hayen@gmail.com>  Sat, 23 May 2020 13:56:13 +0200

nuitka (0.6.8.2+ds-1) unstable; urgency=medium

  * New upstream hotfix release.

 -- Kay Hayen <kay.hayen@gmail.com>  Thu, 21 May 2020 15:04:13 +0200

nuitka (0.6.8.1+ds-1) unstable; urgency=medium

  * New upstream hotfix release.

  * Corrected copyright file format to not have emails.

 -- Kay Hayen <kay.hayen@gmail.com>  Fri, 15 May 2020 08:32:39 +0200

nuitka (0.6.8+ds-1) unstable; urgency=medium

  * New upstream release.

  * Changed dependencies to prefer Debian 11 packages.
    (Closes: #937166).

 -- Kay Hayen <kay.hayen@gmail.com>  Mon, 11 May 2020 16:41:34 +0200

nuitka (0.6.7+ds-1) unstable; urgency=medium

  * New upstream release.

  * The rst2pdf dependency is finally fixed
    (Closes: #943645) (Closes: #947573).

  * Enabled package build without Python2 (Closes: #937166)

 -- Kay Hayen <kay.hayen@gmail.com>  Thu, 23 Jan 2020 12:34:10 +0100

nuitka (0.6.6+ds-1) unstable; urgency=medium

  * New upstream release.

 -- Kay Hayen <kay.hayen@gmail.com>  Fri, 27 Dec 2019 08:47:38 +0100

nuitka (0.6.6~rc7+ds-1) unstable; urgency=medium

  * New upstream pre-release.

 -- Kay Hayen <kay.hayen@gmail.com>  Tue, 24 Sep 2019 08:49:41 +0200

nuitka (0.6.5+ds-1) unstable; urgency=medium

  * New upstream release.

 -- Kay Hayen <kay.hayen@gmail.com>  Sat, 27 Jul 2019 12:07:20 +0200

nuitka (0.6.4+ds-1) experimental; urgency=medium

  * New upstream release.

 -- Kay Hayen <kay.hayen@gmail.com>  Fri, 07 Jun 2019 23:30:22 +0200

nuitka (0.6.3.1+ds-1) experimental; urgency=medium

  * New upstream hotfix release.

 -- Kay Hayen <kay.hayen@gmail.com>  Thu, 25 Apr 2019 22:08:36 +0200

nuitka (0.6.3+ds-1) unstable; urgency=medium

  * New upstream release.

 -- Kay Hayen <kay.hayen@gmail.com>  Thu, 04 Apr 2019 06:12:30 +0200

nuitka (0.6.2+ds-1) unstable; urgency=medium

  * New upstream release.

 -- Kay Hayen <kay.hayen@gmail.com>  Sat, 16 Feb 2019 08:48:51 +0100

nuitka (0.6.1.1+ds-1) unstable; urgency=medium

  * New upstream hotfix release.

 -- Kay Hayen <kay.hayen@gmail.com>  Thu, 24 Jan 2019 09:13:53 +0100

nuitka (0.6.1+ds-1) unstable; urgency=medium

  * New upstream release.

  * Depend on python-pil over python-imaging (Closes: #917694).

 -- Kay Hayen <kay.hayen@gmail.com>  Sat, 05 Jan 2019 12:41:57 +0100

nuitka (0.6.0.6+ds-1) unstable; urgency=medium

  * New upstream hotfix release.

 -- Kay Hayen <kay.hayen@gmail.com>  Wed, 31 Oct 2018 09:03:57 +0100

nuitka (0.6.0.5+ds-1) unstable; urgency=medium

  * New upstream hotfix release.

 -- Kay Hayen <kay.hayen@gmail.com>  Thu, 18 Oct 2018 23:11:34 +0200

nuitka (0.6.0.4+ds-1) unstable; urgency=medium

  * New upstream hotfix release.

 -- Kay Hayen <kay.hayen@gmail.com>  Sun, 14 Oct 2018 08:26:48 +0200

nuitka (0.6.0.3+ds-1) unstable; urgency=medium

  * New upstream hotfix release.

 -- Kay Hayen <kay.hayen@gmail.com>  Sat, 06 Oct 2018 10:43:33 +0200

nuitka (0.6.0.2+ds-1) unstable; urgency=medium

  * New upstream hotfix release.

 -- Kay Hayen <kay.hayen@gmail.com>  Wed, 03 Oct 2018 10:41:52 +0200

nuitka (0.6.0.1+ds-1) unstable; urgency=medium

  * New upstream hotfix release.

 -- Kay Hayen <kay.hayen@gmail.com>  Thu, 27 Sep 2018 09:57:05 +0200

nuitka (0.6.0+ds-1) unstable; urgency=medium

  * New upstream release.

 -- Kay Hayen <kay.hayen@gmail.com>  Wed, 26 Sep 2018 07:00:04 +0200

nuitka (0.5.33+ds-1) unstable; urgency=medium

  * New upstream release.

 -- Kay Hayen <kay.hayen@gmail.com>  Thu, 13 Sep 2018 19:01:48 +0200

nuitka (0.5.32.8+ds-1) unstable; urgency=medium

  * New upstream hotfix release.

 -- Kay Hayen <kay.hayen@gmail.com>  Tue, 04 Sep 2018 14:58:47 +0200

nuitka (0.5.32.7+ds-1) unstable; urgency=medium

  * New upstream hotfix release.

 -- Kay Hayen <kay.hayen@gmail.com>  Thu, 23 Aug 2018 22:06:00 +0200

nuitka (0.5.32.6+ds-1) unstable; urgency=medium

  * New upstream hotfix release.

 -- Kay Hayen <kay.hayen@gmail.com>  Thu, 23 Aug 2018 20:05:18 +0200

nuitka (0.5.32.5+ds-1) unstable; urgency=medium

  * New upstream hotfix release.

 -- Kay Hayen <kay.hayen@gmail.com>  Wed, 15 Aug 2018 19:06:01 +0200

nuitka (0.5.32.4+ds-1) unstable; urgency=medium

  * New upstream hotfix release.

 -- Kay Hayen <kay.hayen@gmail.com>  Fri, 10 Aug 2018 12:06:44 +0200

nuitka (0.5.32.3+ds-1) unstable; urgency=medium

  * New upstream hotfix release.

 -- Kay Hayen <kay.hayen@gmail.com>  Sat, 04 Aug 2018 10:40:31 +0200

nuitka (0.5.32.2+ds-1) unstable; urgency=medium

  * New upstream hotfix release.

 -- Kay Hayen <kay.hayen@gmail.com>  Wed, 01 Aug 2018 17:38:43 +0200

nuitka (0.5.32.1+ds-1) unstable; urgency=medium

  * New upstream hotfix release.

 -- Kay Hayen <kay.hayen@gmail.com>  Sat, 28 Jul 2018 20:16:29 +0200

nuitka (0.5.32+ds-1) unstable; urgency=medium

  * New upstream release.

 -- Kay Hayen <kay.hayen@gmail.com>  Sat, 28 Jul 2018 15:07:21 +0200

nuitka (0.5.31+ds-1) unstable; urgency=medium

  * New upstream release.

 -- Kay Hayen <kay.hayen@gmail.com>  Mon, 09 Jul 2018 08:23:02 +0200

nuitka (0.5.30+ds-1) unstable; urgency=medium

  * New upstream release.

 -- Kay Hayen <kay.hayen@gmail.com>  Mon, 30 Apr 2018 09:50:54 +0200

nuitka (0.5.29.5+ds-1) unstable; urgency=medium

  * New upstream hotfix release.

 -- Kay Hayen <kay.hayen@gmail.com>  Wed, 25 Apr 2018 09:33:55 +0200

nuitka (0.5.29.4+ds-1) unstable; urgency=medium

  * New upstream hotfix release.

 -- Kay Hayen <kay.hayen@gmail.com>  Mon, 09 Apr 2018 20:22:37 +0200

nuitka (0.5.29.3+ds-1) unstable; urgency=medium

  * New upstream hotfix release.

 -- Kay Hayen <kay.hayen@gmail.com>  Sat, 31 Mar 2018 16:12:25 +0200

nuitka (0.5.29.2+ds-1) unstable; urgency=medium

  * New upstream hotfix release.

 -- Kay Hayen <kay.hayen@gmail.com>  Thu, 29 Mar 2018 10:19:24 +0200

nuitka (0.5.29.1+ds-1) unstable; urgency=medium

  * New upstream hotfix release.

 -- Kay Hayen <kay.hayen@gmail.com>  Tue, 27 Mar 2018 18:22:54 +0200

nuitka (0.5.29+ds-1) unstable; urgency=medium

  * New upstream release.

 -- Kay Hayen <kay.hayen@gmail.com>  Mon, 26 Mar 2018 20:13:44 +0200

nuitka (0.5.28.2+ds-1) unstable; urgency=medium

  * New upstream hotfix release.

 -- Kay Hayen <kay.hayen@gmail.com>  Wed, 29 Nov 2017 15:09:28 +0100

nuitka (0.5.28.1+ds-1) unstable; urgency=medium

  * New upstream hotfix release.
  * Also ignore sbuild non-existant directory (Closes: #871125).

 -- Kay Hayen <kay.hayen@gmail.com>  Sun, 22 Oct 2017 10:44:31 +0200

nuitka (0.5.28+ds-1) unstable; urgency=medium

  * New upstream release.

 -- Kay Hayen <kay.hayen@gmail.com>  Tue, 17 Oct 2017 10:03:56 +0200

nuitka (0.5.27+ds-1) unstable; urgency=medium

  * New upstream release.

 -- Kay Hayen <kay.hayen@gmail.com>  Sat, 22 Jul 2017 16:21:37 +0200

nuitka (0.5.26.4+ds-1) unstable; urgency=medium

  * New upstream hotfix release.
  * Recommend actual PyQT package (Closes: #866540).

 -- Kay Hayen <kay.hayen@gmail.com>  Mon, 03 Jul 2017 08:59:37 +0200

nuitka (0.5.26.3+ds-1) unstable; urgency=medium

  * New upstream hotfix release.

 -- Kay Hayen <kay.hayen@gmail.com>  Thu, 22 Jun 2017 08:08:53 +0200

nuitka (0.5.26.2+ds-1) unstable; urgency=medium

  * New upstream hotfix release.

 -- Kay Hayen <kay.hayen@gmail.com>  Sat, 17 Jun 2017 11:37:12 +0200

nuitka (0.5.26.1+ds-1) unstable; urgency=medium

  * New upstream hotfix release.

 -- Kay Hayen <kay.hayen@gmail.com>  Sat, 10 Jun 2017 13:09:51 +0200

nuitka (0.5.26+ds-1) unstable; urgency=medium

  * New upstream release.

 -- Kay Hayen <kay.hayen@gmail.com>  Wed, 07 Jun 2017 08:15:19 +0200

nuitka (0.5.25+ds-1) unstable; urgency=medium

  * New upstream release.

 -- Kay Hayen <kay.hayen@gmail.com>  Tue, 24 Jan 2017 06:13:46 +0100

nuitka (0.5.24.4+ds-1) unstable; urgency=medium

  * New upstream hotfix release.
  * Better detection of acceptable shared library loads from
    system paths for standalone tests (Closes: #844902).

 -- Kay Hayen <kay.hayen@gmail.com>  Sat, 10 Dec 2016 12:25:35 +0100

nuitka (0.5.24.3+ds-1) unstable; urgency=medium

  * New upstream hotfix release.

 -- Kay Hayen <kay.hayen@gmail.com>  Fri, 09 Dec 2016 06:50:55 +0100

nuitka (0.5.24.2+ds-1) unstable; urgency=medium

  * New upstream hotfix release.

 -- Kay Hayen <kay.hayen@gmail.com>  Wed, 30 Nov 2016 09:32:03 +0100

nuitka (0.5.24.1+ds-1) unstable; urgency=medium

  * New upstream hotfix release.

 -- Kay Hayen <kay.hayen@gmail.com>  Wed, 16 Nov 2016 08:16:53 +0100

nuitka (0.5.24+ds-1) unstable; urgency=medium

  * New upstream release.

 -- Kay Hayen <kay.hayen@gmail.com>  Mon, 14 Nov 2016 09:41:31 +0100

nuitka (0.5.23.2+ds-1) unstable; urgency=medium

  * New upstream hotfix release.

 -- Kay Hayen <kay.hayen@gmail.com>  Mon, 07 Nov 2016 07:55:11 +0100

nuitka (0.5.23.1+ds-1) unstable; urgency=medium

  * New upstream hotfix release.
  * Use of C11 compiler instead of C++ compiler, so we drop the
    versioned dependencies. (Closes: #835954)

 -- Kay Hayen <kay.hayen@gmail.com>  Sun, 16 Oct 2016 10:40:59 +0200

nuitka (0.5.23+ds-1) unstable; urgency=medium

  * New upstream release.

 -- Kay Hayen <kay.hayen@gmail.com>  Sun, 02 Oct 2016 18:14:41 +0200

nuitka (0.5.22+ds-1) unstable; urgency=medium

  * New upstream release.

 -- Kay Hayen <kay.hayen@gmail.com>  Tue, 16 Aug 2016 11:22:16 +0200

nuitka (0.5.21.3+ds-1) unstable; urgency=medium

  * New upstream hotfix release.

 -- Kay Hayen <kay.hayen@gmail.com>  Thu, 26 May 2016 14:51:39 +0200

nuitka (0.5.21.2+ds-1) unstable; urgency=medium

  * New upstream hotfix release.

 -- Kay Hayen <kay.hayen@gmail.com>  Sat, 14 May 2016 14:43:28 +0200

nuitka (0.5.21.1+ds-1) unstable; urgency=medium

  * New upstream hotfix release.

  * Depends on g++-5 now.

 -- Kay Hayen <kay.hayen@gmail.com>  Sat, 30 Apr 2016 07:59:57 +0200

nuitka (0.5.21+ds-1) unstable; urgency=medium

  * New upstream release.

 -- Kay Hayen <kay.hayen@gmail.com>  Sun, 24 Apr 2016 14:06:29 +0200

nuitka (0.5.20+ds-1) unstable; urgency=medium

  * New upstream release.

 -- Kay Hayen <kay.hayen@gmail.com>  Sun, 20 Mar 2016 08:11:16 +0100

nuitka (0.5.19.1+ds-1) unstable; urgency=medium

  * New upstream hotfix release.

 -- Kay Hayen <kay.hayen@gmail.com>  Tue, 15 Mar 2016 09:11:57 +0100

nuitka (0.5.19+ds-1) unstable; urgency=medium

  * New upstream release.

 -- Kay Hayen <kay.hayen@gmail.com>  Mon, 01 Feb 2016 07:53:08 +0100

nuitka (0.5.18.1+ds-1) unstable; urgency=medium

  * New upstream hotfix release.

 -- Kay Hayen <kay.hayen@gmail.com>  Sun, 24 Jan 2016 07:52:03 +0100

nuitka (0.5.18+ds-1) unstable; urgency=medium

  * New upstream release.

 -- Kay Hayen <kay.hayen@gmail.com>  Fri, 15 Jan 2016 07:48:41 +0100

nuitka (0.5.17.1+ds-1) unstable; urgency=medium

  * New upstream hotfix release.

 -- Kay Hayen <kay.hayen@gmail.com>  Thu, 14 Jan 2016 23:21:51 +0100

nuitka (0.5.17+ds-1) unstable; urgency=medium

  * New upstream release.

 -- Kay Hayen <kay.hayen@gmail.com>  Sun, 27 Dec 2015 15:18:39 +0100

nuitka (0.5.16.1+ds-1) unstable; urgency=medium

  * New upstream hotfix release.

 -- Kay Hayen <kay.hayen@gmail.com>  Thu, 03 Dec 2015 07:04:12 +0100

nuitka (0.5.16+ds-1) unstable; urgency=medium

  * New upstream release.

 -- Kay Hayen <kay.hayen@gmail.com>  Mon, 09 Nov 2015 18:30:07 +0100

nuitka (0.5.15+ds-1) unstable; urgency=medium

  * New upstream release.

 -- Kay Hayen <kay.hayen@gmail.com>  Mon, 12 Oct 2015 08:57:03 +0200

nuitka (0.5.14.3+ds-1) unstable; urgency=medium

  * New upstream hotfix release.

 -- Kay Hayen <kay.hayen@gmail.com>  Sun, 13 Sep 2015 12:26:59 +0200

nuitka (0.5.14.2+ds-1) unstable; urgency=medium

  * New upstream hotfix release.

 -- Kay Hayen <kay.hayen@gmail.com>  Mon, 07 Sep 2015 00:30:11 +0200

nuitka (0.5.14.1+ds-1) UNRELEASED; urgency=medium

  * New upstream hotfix release.

 -- Kay Hayen <kay.hayen@gmail.com>  Sun, 06 Sep 2015 22:37:22 +0200

nuitka (0.5.14+ds-1) unstable; urgency=medium

  * New upstream release.

 -- Kay Hayen <kay.hayen@gmail.com>  Thu, 27 Aug 2015 06:24:11 +0200

nuitka (0.5.13.8+ds-1) UNRELEASED; urgency=medium

  * New upstream hotfix release.

 -- Kay Hayen <kay.hayen@gmail.com>  Thu, 20 Aug 2015 11:55:53 +0200

nuitka (0.5.13.7+ds-1) UNRELEASED; urgency=medium

  * New upstream hotfix release.

 -- Kay Hayen <kay.hayen@gmail.com>  Tue, 18 Aug 2015 21:55:08 +0200

nuitka (0.5.13.6+ds-1) UNRELEASED; urgency=medium

  * New upstream hotfix release.

 -- Kay Hayen <kay.hayen@gmail.com>  Sun, 16 Aug 2015 14:38:46 +0200

nuitka (0.5.13.5+ds-1) UNRELEASED; urgency=medium

  * New upstream hotfix release.

 -- Kay Hayen <kay.hayen@gmail.com>  Sun, 16 Aug 2015 13:42:02 +0200

nuitka (0.5.13.4+ds-1) UNRELEASED; urgency=medium

  * New upstream hotfix release.

 -- Kay Hayen <kay.hayen@gmail.com>  Fri, 31 Jul 2015 17:24:40 +0200

nuitka (0.5.13.3+ds-1) UNRELEASED; urgency=medium

  * New upstream hotfix release.

 -- Kay Hayen <kay.hayen@gmail.com>  Wed, 29 Jul 2015 10:54:05 +0200

nuitka (0.5.13.2+ds-1) UNRELEASED; urgency=medium

  * New upstream hotfix release.

 -- Kay Hayen <kay.hayen@gmail.com>  Tue, 16 Jun 2015 10:29:12 +0200

nuitka (0.5.13.1+ds-1) UNRELEASED; urgency=medium

  * New upstream hotfix release.

 -- Kay Hayen <kay.hayen@gmail.com>  Mon, 04 May 2015 09:27:19 +0200

nuitka (0.5.13+ds-1) unstable; urgency=medium

  * New upstream release.

 -- Kay Hayen <kay.hayen@gmail.com>  Fri, 01 May 2015 10:44:27 +0200

nuitka (0.5.12.2+ds-1) UNRELEASED; urgency=medium

  * New upstream hotfix release.

 -- Kay Hayen <kay.hayen@gmail.com>  Sun, 26 Apr 2015 08:51:37 +0200

nuitka (0.5.12.1+ds-1) UNRELEASED; urgency=medium

  * New upstream hotfix release.

 -- Kay Hayen <kay.hayen@gmail.com>  Sat, 18 Apr 2015 09:35:06 +0200

nuitka (0.5.12+ds-1) experimental; urgency=medium

  * New upstream release.

 -- Kay Hayen <kay.hayen@gmail.com>  Mon, 06 Apr 2015 17:20:44 +0200

nuitka (0.5.11.2+ds-1) experimental; urgency=medium

  * New upstream hotfix release.

 -- Kay Hayen <kay.hayen@gmail.com>  Thu, 26 Mar 2015 20:09:06 +0100

nuitka (0.5.11.1+ds-1) experimental; urgency=medium

  * New upstream hotfix release.

 -- Kay Hayen <kay.hayen@gmail.com>  Mon, 23 Mar 2015 10:34:17 +0100

nuitka (0.5.11+ds-1) experimental; urgency=medium

  * New upstream release.

 -- Kay Hayen <kay.hayen@gmail.com>  Wed, 18 Mar 2015 08:38:39 +0100

nuitka (0.5.10.2+ds-1) experimental; urgency=medium

  * New upstream hotfix release.

 -- Kay Hayen <kay.hayen@gmail.com>  Tue, 10 Mar 2015 07:46:24 +0100

nuitka (0.5.10.1+ds-1) experimental; urgency=medium

  * New upstream hotfix release.

 -- Kay Hayen <kay.hayen@gmail.com>  Sun, 08 Mar 2015 11:56:55 +0100

nuitka (0.5.10+ds-1) experimental; urgency=medium

  * New upstream release.

 -- Kay Hayen <kay.hayen@gmail.com>  Thu, 05 Mar 2015 07:43:43 +0100

nuitka (0.5.9+ds-1) experimental; urgency=medium

  * New upstream release.

 -- Kay Hayen <kay.hayen@gmail.com>  Thu, 29 Jan 2015 08:18:06 +0100

nuitka (0.5.8+ds-1) experimental; urgency=medium

  * New upstream release.

 -- Kay Hayen <kay.hayen@gmail.com>  Thu, 15 Jan 2015 04:11:03 +0100

nuitka (0.5.7.1+ds-1) experimental; urgency=medium

  * New upstream hotfix release.

 -- Kay Hayen <kay.hayen@gmail.com>  Fri, 09 Jan 2015 13:52:15 +0100

nuitka (0.5.7+ds-1) UNRELEASED; urgency=medium

  * New upstream release.

 -- Kay Hayen <kay.hayen@gmail.com>  Thu, 01 Jan 2015 10:52:03 +0100

nuitka (0.5.6.1+ds-1) UNRELEASED; urgency=medium

  * New upstream hotfix release.

 -- Kay Hayen <kay.hayen@gmail.com>  Sun, 21 Dec 2014 08:32:58 +0100

nuitka (0.5.6+ds-1) UNRELEASED; urgency=medium

  * New upstream release.
  * Added support for hardening-wrapper to be installed.

 -- Kay Hayen <kay.hayen@gmail.com>  Fri, 19 Dec 2014 08:39:17 +0100

nuitka (0.5.5.3+ds-1) unstable; urgency=medium

  * New upstream hotfix release.
  * Added support for armhf architecture.

 -- Kay Hayen <kay.hayen@gmail.com>  Fri, 24 Oct 2014 17:33:59 +0200

nuitka (0.5.5.2+ds-1) unstable; urgency=medium

  * New upstream hotfix release.
  * Bump to Standards Version 3.9.6, no changes needed.

 -- Kay Hayen <kay.hayen@gmail.com>  Fri, 17 Oct 2014 07:56:05 +0200

nuitka (0.5.5+ds-1) unstable; urgency=medium

  * New upstream release.

 -- Kay Hayen <kay.hayen@gmail.com>  Sun, 05 Oct 2014 19:28:20 +0200

nuitka (0.5.4.3+ds-1) unstable; urgency=medium

  * New upstream hotfix release.

 -- Kay Hayen <kay.hayen@gmail.com>  Thu, 21 Aug 2014 09:41:37 +0200

nuitka (0.5.3.5+ds-1) unstable; urgency=medium

  * New upstream hotfix release.

 -- Kay Hayen <kay.hayen@gmail.com>  Fri, 18 Jul 2014 07:28:17 +0200

nuitka (0.5.3.3+ds-1) unstable; urgency=medium

  * New upstream release.
  * Original version didn't build for all versions due to error message
    changes, this release adapts to.

 -- Kay Hayen <kay.hayen@gmail.com>  Sat, 12 Jul 2014 20:50:01 +0200

nuitka (0.5.2+ds-1) unstable; urgency=medium

  * New upstream release.
  * Permit building using cowbuilder, eatmydata (Closes: #749518)
  * Do not require gcc in build-depends
    (Closes: #747984) (Closes: #748005) (Closes: #751325)

 -- Kay Hayen <kay.hayen@gmail.com>  Mon, 23 Jun 2014 08:17:57 +0200

nuitka (0.5.1.1+ds-1) unstable; urgency=medium

  * New upstream hotfix release.

 -- Kay Hayen <kay.hayen@gmail.com>  Thu, 06 Mar 2014 10:44:28 +0100

nuitka (0.5.1+ds-1) unstable; urgency=medium

  * New upstream release.

 -- Kay Hayen <kay.hayen@gmail.com>  Thu, 06 Mar 2014 09:33:51 +0100

nuitka (0.5.0.1+ds-1) unstable; urgency=medium

  * New upstream hotfix release.

 -- Kay Hayen <kay.hayen@gmail.com>  Mon, 13 Jan 2014 23:37:37 +0100

nuitka (0.5.0+ds-1) unstable; urgency=medium

  * New upstream release.
  * Added missing build dependency to process PNG images.

 -- Kay Hayen <kay.hayen@gmail.com>  Fri, 03 Jan 2014 19:18:18 +0100

nuitka (0.4.7.1+ds-1) unstable; urgency=low

  * New upstream hotfix release.

 -- Kay Hayen <kay.hayen@gmail.com>  Tue, 03 Dec 2013 08:44:31 +0100

nuitka (0.4.7+ds-1) UNRELEASED; urgency=low

  * New upstream release.
  * Handle unknown encoding error message change of CPython 2.7.6
    that was backported to CPython 2.7.5+ as well.
    (Closes: #730956)

 -- Kay Hayen <kay.hayen@gmail.com>  Mon, 02 Dec 2013 09:15:12 +0100

nuitka (0.4.6.2+ds-1) unstable; urgency=low

  * New upstream hotfix release.

 -- Kay Hayen <kayhayen@gmx.de>  Fri, 01 Nov 2013 19:07:42 +0100

nuitka (0.4.6+ds-1) unstable; urgency=low

  * New upstream release.

 -- Kay Hayen <kayhayen@gmx.de>  Sun, 27 Oct 2013 21:29:26 +0100

nuitka (0.4.5.1+ds-1) unstable; urgency=low

  * New upstream hotfix release.
  * Corrects upstream Issue#106.

 -- Kay Hayen <kayhayen@gmx.de>  Wed, 25 Sep 2013 14:29:55 +0200

nuitka (0.4.5+ds-1) unstable; urgency=low

  * New upstream release.

 -- Kay Hayen <kayhayen@gmx.de>  Sun, 18 Aug 2013 09:06:29 +0200

nuitka (0.4.4.2+ds-1) unstable; urgency=low

  * New upstream hotfix release.
  * Corrects upstream Issue#98.
  * Corrects upstream Issue#100.
  * Corrects upstream Issue#101.
  * Corrects upstream Issue#102.

 -- Kay Hayen <kayhayen@gmx.de>  Sat, 20 Jul 2013 09:08:29 +0200

nuitka (0.4.4.1+ds-1) unstable; urgency=low

  * New upstream hotfix release.
  * Corrects upstream Issue#95.
  * Corrects upstream Issue#96.

 -- Kay Hayen <kayhayen@gmx.de>  Sat, 13 Jul 2013 11:56:21 +0200

nuitka (0.4.4+ds-1) unstable; urgency=low

  * New upstream release.
  * Upstream now supports Python3.3 and threads.
  * Bump to Standards Version 3.9.4, no changes needed.
  * Fix support for modules and Python3 was broken (Closes: #711459)
  * Fix encoding error changes  Python 2.7.5 (Closes: #713531)

 -- Kay Hayen <kayhayen@gmx.de>  Tue, 25 Jun 2013 10:46:40 +0200

nuitka (0.4.3+ds-1) unstable; urgency=low

  * New upstream release.

 -- Kay Hayen <kayhayen@gmx.de>  Sat, 18 May 2013 10:16:25 +0200

nuitka (0.4.2+ds-1) unstable; urgency=low

  * New upstream release.

 -- Kay Hayen <kayhayen@gmx.de>  Fri, 29 Mar 2013 11:05:08 +0100

nuitka (0.4.1+ds-1) unstable; urgency=low

  * New upstream release.

 -- Kay Hayen <kayhayen@gmx.de>  Tue, 05 Mar 2013 08:15:41 +0100

nuitka (0.4.0+ds-1) UNRELEASED; urgency=low

  * New upstream release.
  * Changes so the Debian package can be backported to Squeeze as well.

 -- Kay Hayen <kayhayen@gmx.de>  Sat, 09 Feb 2013 10:08:15 +0100

nuitka (0.3.25+ds-1) unstable; urgency=low

  * New upstream release.
  * Register the User Manual with "doc-base".

 -- Kay Hayen <kayhayen@gmx.de>  Sun, 11 Nov 2012 13:57:32 +0100

nuitka (0.3.24.1+ds-1) unstable; urgency=low

  * New upstream hotfix release.
  * Corrects upstream Issue#46.

 -- Kay Hayen <kayhayen@gmx.de>  Sat, 08 Sep 2012 22:30:11 +0000

nuitka (0.3.24+ds-1) unstable; urgency=low

  * New upstream release.
  * Detect the absence of "g++" and gracefully fallback to the
    compiler depended on. (Closes: #682146)
  * Changed usage of "temp" files in developer scripts to be
    secure. (Closes: #682145)
  * Added support for "DEB_BUILD_OPTIONS=nocheck" to skip the
    test runs. (Closes: #683090)

 -- Kay Hayen <kayhayen@gmx.de>  Sat, 18 Aug 2012 21:19:17 +0200

nuitka (0.3.23.1+ds-1) unstable; urgency=low

  * New upstream hotfix release.
  * Corrects upstream Issue#40, Issue#41, and Issue#42.

 -- Kay Hayen <kayhayen@gmx.de>  Mon, 16 Jul 2012 07:25:41 +0200

nuitka (0.3.23+ds-1) unstable; urgency=low

  * New upstream release.
  * License for Nuitka is now Apache License 2.0, no more GPLv3.
  * Corrects upstream Issue#37 and Issue#38.

 -- Kay Hayen <kayhayen@gmx.de>  Sun, 01 Jul 2012 00:00:57 +0200

nuitka (0.3.22.1+ds-1) unstable; urgency=low

  * New upstream hotfix release.
  * Corrected copyright file syntax error found by new lintian
    version.
  * Corrects upstream Issue#19.

 -- Kay Hayen <kayhayen@gmx.de>  Sat, 16 Jun 2012 08:58:30 +0200

nuitka (0.3.22+ds-1) unstable; urgency=low

  * New upstream release.

 -- Kay Hayen <kayhayen@gmx.de>  Sun, 13 May 2012 12:51:16 +0200

nuitka (0.3.21+ds-1) unstable; urgency=low

  * New upstream release.

 -- Kay Hayen <kayhayen@gmx.de>  Thu, 12 Apr 2012 20:24:01 +0200

nuitka (0.3.20.2+ds-1) unstable; urgency=low

  * New upstream hotfix release.
  * Corrects upstream Issue#35.
  * Bump to Standards Version 3.9.3, no changes needed.
  * In the alternative build dependencies, designed to make the
    Python3 build dependency optional, put option that is going
    to work on "unstable" first. (Closes: #665021)

 -- Kay Hayen <kayhayen@gmx.de>  Tue, 03 Apr 2012 22:31:36 +0200

nuitka (0.3.20.1+ds-1) unstable; urgency=low

  * New upstream hotfix release.
  * Corrects upstream Issue#34.

 -- Kay Hayen <kayhayen@gmx.de>  Sat, 03 Mar 2012 10:18:30 +0100

nuitka (0.3.20+ds-1) unstable; urgency=low

  * New upstream release.
  * Added upstream "Changelog.rst" as "changelog"

 -- Kay Hayen <kayhayen@gmx.de>  Mon, 27 Feb 2012 09:32:10 +0100

nuitka (0.3.19.2+ds-1) unstable; urgency=low

  * New upstream hotfix release.
  * Corrects upstream Issue#32.

 -- Kay Hayen <kayhayen@gmx.de>  Sun, 12 Feb 2012 20:33:30 +0100

nuitka (0.3.19.1+ds-1) unstable; urgency=low

  * New upstream hotfix release.
  * Corrects upstream Issue#30 and Issue#31.

 -- Kay Hayen <kayhayen@gmx.de>  Sat, 28 Jan 2012 07:27:38 +0100

nuitka (0.3.19+ds-1) unstable; urgency=low

  * New upstream release.
  * Improvements to option groups layout in manpages, and broken
    whitespace for "--recurse-to" option. (Closes: #655910)
  * Documented new option "--recurse-directory" in man page with
    example.
  * Made the "debian/watch" file ignore upstream pre-releases,
    these shall not be considered for this package.
  * Aligned depended version with build depended versions.
  * Depend on "python-dev" as well, needed to compile against
    "libpython".
  * Build depend on "python-dev-all" and "python-dbg-all" to
    execute tests with both all supported Python versions.
  * Build depend on "python3.2-dev-all" and "python3-dbg-all"
    to execute tests with Python3 as well. It is currently not
    supported by upstream, this is only preparatory.
  * Added suggestion of "ccache", can speed up the compilation
    process.

 -- Kay Hayen <kayhayen@gmx.de>  Tue, 17 Jan 2012 10:29:45 +0100

nuitka (0.3.18+ds-1) unstable; urgency=low

  * New upstream release.
  * Lowered dependencies so that a backport to Ubuntu Natty and
    higher is now feasible. A "scons >=2.0.0" is good enough,
    and so is "g++-4.5" as well.
  * Don't require the PDF generation to be successful on older
    Ubuntu versions as it crashes due to old "rst2pdf" bugs.

 -- Kay Hayen <kayhayen@gmx.de>  Thu, 12 Jan 2012 19:55:43 +0100

nuitka (0.3.18~pre2+ds-1) unstable; urgency=low

  * New upstream pre-release.
  * First upload to unstable, many thanks to my reviewer and
    sponsor Yaroslav Halchenko <debian@onerussian.com>
  * New maintainer (Closes: #648489)
  * Added Developer Manual to the generated PDF documentation.
  * Added python-dbg to Build-Depends to also execcute reference
    count tests.
  * Changed copyright file to reference Apache license via its
    standard Debian location as well.

 -- Kay Hayen <kayhayen@gmx.de>  Tue, 10 Jan 2012 22:21:56 +0100

nuitka (0.3.17+ds-1) UNRELEASED; urgency=low

  * New upstream release.
  * Updated man page to use new "--recurse-*" options in examples
    over removed "--deep*" options.
  * Completed copyright file according to "licensecheck" findings
    and updated files accordingly. Put the included tests owned
    by upstream into public domain.
  * Use a "+ds" file as orig source with inline copy of Scons
    already removed instead of doing it as a patch.
  * Also removed the benchmark tests from "+ds" file, not useful
    to be provided with Nuitka.
  * Added syntax tests, these were omitted by mistake previously.
  * Run the test suite at package build time, it checks the basic
    tests, syntax error tests, program tests, and the compile
    itself test.
  * Added run time dependencies also as build time dependencies
    to be able to execute the tests.
  * Corrected handling of upstream pre-release names in the watch
    file.
  * Changed contributor notice to only require "Apache License 2.0"
    for the new parts.
  * Put Debian packaging and owned tests under "Apache License 2.0"
    as well.

 -- Kay Hayen <kayhayen@gmx.de>  Mon, 09 Jan 2012 09:02:19 +0100

nuitka (0.3.16-1) UNRELEASED; urgency=low

  * New upstream release.
  * Updated debian/copyright URI to match the latest one.
  * Updated debian/copyright to DEP5 changes.
  * Added Nuitka homepage to debian/control.
  * Added watch file, so uscan works.
  * Added git pointers to git repository and gitweb to the
    package control file.
  * Corrected examples section in man page to correctly escape "-".
  * Added meaningful "what is" to manpages.
  * Bump to Standards Version 3.9.2, no changes needed.
  * Added extended description to address lintian warning.

 -- Kay Hayen <kayhayen@gmx.de>  Sun, 18 Dec 2011 13:01:10 +0100

nuitka (0.3.15-1) UNRELEASED; urgency=low

  * New upstream release.
  * Renamed "/usr/bin/Python" to "/usr/bin/nuitka-python".
  * Added man pages for "nuitka" and "nuitka-python", the first
    with an examples section that shows the most important uses
    of the "nuitka" binary.
  * Removed foreign code for Windows generators, removed from
    debian/copyright.
  * Lowered dependency for Scons to what Ubuntu Oneiric has and
    what we have as an inline copy, (scons >=2.0.1) should be
    sufficient.
  * Recommend python-lxml, as it's used by Nuitka to dump XML
    representation.
  * Recommend python-qt4, as it may be used to display the node
    tree in a window.
  * Removed inline copy of Scons from the binary package.
  * Added patch to remove the setting nuitka package in sys.path,
    not needed in Debian.

 -- Kay Hayen <kayhayen@gmx.de>  Thu, 01 Dec 2011 22:43:33 +0100

nuitka (0.3.15pre2-1) UNRELEASED; urgency=low

  * Initial Debian package.

 -- Kay Hayen <kayhayen@gmx.de>  Fri, 11 Nov 2011 20:58:55 +0100<|MERGE_RESOLUTION|>--- conflicted
+++ resolved
@@ -1,16 +1,14 @@
-<<<<<<< HEAD
 nuitka (0.6.13~rc2+ds-1) unstable; urgency=medium
 
   * New upstream pre-release.
 
  -- Kay Hayen <kay.hayen@gmail.com>  Wed, 10 Feb 2021 08:29:49 +0100
-=======
+
 nuitka (0.6.12.2+ds-1) unstable; urgency=medium
 
   * New upstream hotfix release.
 
  -- Kay Hayen <kay.hayen@gmail.com>  Sun, 14 Feb 2021 14:25:06 +0100
->>>>>>> b006e901
 
 nuitka (0.6.12.1+ds-1) unstable; urgency=medium
 
